--- conflicted
+++ resolved
@@ -25,18 +25,15 @@
             page: payload,
         }),
 
-<<<<<<< HEAD
+        [actions.setLogsFilterRequest]: (state) => ({ ...state, processingGetLogs: true }),
+        [actions.setLogsFilterFailure]: (state) => ({ ...state, processingGetLogs: false }),
         [actions.toggleDetailedLogs]: (state, { payload }) => ({
             ...state,
             isDetailed: payload,
         }),
 
-        [actions.setLogsFilterRequest]: state => ({ ...state, processingGetLogs: true }),
-        [actions.setLogsFilterFailure]: state => ({ ...state, processingGetLogs: false }),
-=======
         [actions.setLogsFilterRequest]: (state) => ({ ...state, processingGetLogs: true }),
         [actions.setLogsFilterFailure]: (state) => ({ ...state, processingGetLogs: false }),
->>>>>>> 6f3cd4e7
         [actions.setLogsFilterSuccess]: (state, { payload }) => {
             const { logs, oldest, filter } = payload;
             const pageSize = 10;
