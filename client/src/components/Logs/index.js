--- conflicted
+++ resolved
@@ -1,33 +1,8 @@
 import React, { Component, Fragment } from 'react';
 import PropTypes from 'prop-types';
-<<<<<<< HEAD
-import { withNamespaces } from 'react-i18next';
+import { withTranslation } from 'react-i18next';
 
 import { TABLE_DEFAULT_PAGE_SIZE, TABLE_FIRST_PAGE, TRANSITION_TIMEOUT } from '../../helpers/constants';
-=======
-import ReactTable from 'react-table';
-import escapeRegExp from 'lodash/escapeRegExp';
-import endsWith from 'lodash/endsWith';
-import { Trans, withTranslation } from 'react-i18next';
-import { HashLink as Link } from 'react-router-hash-link';
-
-import {
-    formatTime,
-    formatDateTime,
-    isToday,
-    checkFiltered,
-    checkRewrite,
-    checkRewriteHosts,
-    checkWhiteList,
-    checkBlackList,
-    checkBlockedService,
-} from '../../helpers/helpers';
-import {
-    SERVICES, TABLE_DEFAULT_PAGE_SIZE, CUSTOM_FILTERING_RULES_ID, FILTERED,
-} from '../../helpers/constants';
-import { getTrackerData } from '../../helpers/trackers/trackers';
-import { formatClientCell } from '../../helpers/formatClientCell';
->>>>>>> 6f3cd4e7
 
 import Loading from '../ui/Loading';
 import Filters from './Filters';
@@ -68,360 +43,12 @@
     };
 
     refreshLogs = () => {
-<<<<<<< HEAD
         this.setLoading(true);
         this.props.setLogsPage(TABLE_FIRST_PAGE);
         this.getLogs(...INITIAL_REQUEST_DATA);
         setTimeout(() => this.setLoading(false), TRANSITION_TIMEOUT);
     };
 
-=======
-        window.location.reload();
-    };
-
-    renderTooltip = (isFiltered, rule, filter, service) => isFiltered
-        && <PopoverFiltered rule={rule} filter={filter} service={service} />;
-
-    renderResponseList = (response, status) => {
-        if (response.length > 0) {
-            const listItems = response.map((response, index) => (
-                <li key={index} title={response} className="logs__list-item">
-                    {response}
-                </li>
-            ));
-
-            return <ul className="list-unstyled">{listItems}</ul>;
-        }
-
-        return (
-            <div>
-                <Trans values={{ value: status }}>query_log_response_status</Trans>
-            </div>
-        );
-    };
-
-    toggleBlocking = (type, domain) => {
-        const { userRules } = this.props.filtering;
-        const { t } = this.props;
-        const lineEnding = !endsWith(userRules, '\n') ? '\n' : '';
-        const baseRule = `||${domain}^$important`;
-        const baseUnblocking = `@@${baseRule}`;
-        const blockingRule = type === 'block' ? baseUnblocking : baseRule;
-        const unblockingRule = type === 'block' ? baseRule : baseUnblocking;
-        const preparedBlockingRule = new RegExp(`(^|\n)${escapeRegExp(blockingRule)}($|\n)`);
-        const preparedUnblockingRule = new RegExp(`(^|\n)${escapeRegExp(unblockingRule)}($|\n)`);
-
-        if (userRules.match(preparedBlockingRule)) {
-            this.props.setRules(userRules.replace(`${blockingRule}`, ''));
-            this.props.addSuccessToast(`${t('rule_removed_from_custom_filtering_toast')}: ${blockingRule}`);
-        } else if (!userRules.match(preparedUnblockingRule)) {
-            this.props.setRules(`${userRules}${lineEnding}${unblockingRule}\n`);
-            this.props.addSuccessToast(`${t('rule_added_to_custom_filtering_toast')}: ${unblockingRule}`);
-        }
-
-        this.props.getFilteringStatus();
-    };
-
-    renderBlockingButton(isFiltered, domain) {
-        const buttonClass = isFiltered ? 'btn-outline-secondary' : 'btn-outline-danger';
-        const buttonText = isFiltered ? 'unblock_btn' : 'block_btn';
-        const buttonType = isFiltered ? 'unblock' : 'block';
-
-        return (
-            <div className="logs__action">
-                <button
-                    type="button"
-                    className={`btn btn-sm ${buttonClass}`}
-                    onClick={() => this.toggleBlocking(buttonType, domain)}
-                    disabled={this.props.filtering.processingRules}
-                >
-                    <Trans>{buttonText}</Trans>
-                </button>
-            </div>
-        );
-    }
-
-    getDateCell = (row) => CellWrap(
-        row,
-        (isToday(row.value) ? formatTime : formatDateTime),
-        formatDateTime,
-    );
-
-    getDomainCell = (row) => {
-        const response = row.value;
-        const trackerData = getTrackerData(response);
-
-        return (
-            <div className="logs__row" title={response}>
-                <div className="logs__text">{response}</div>
-                {trackerData && <Popover data={trackerData} />}
-            </div>
-        );
-    };
-
-    normalizeResponse = (response) => (
-        response.map((response) => {
-            const { value, type, ttl } = response;
-            return `${type}: ${value} (ttl=${ttl})`;
-        })
-    );
-
-    getFilterName = (filters, whitelistFilters, filterId, t) => {
-        if (filterId === CUSTOM_FILTERING_RULES_ID) {
-            return t('custom_filter_rules');
-        }
-
-        const filter = filters.find((filter) => filter.id === filterId)
-            || whitelistFilters.find((filter) => filter.id === filterId);
-        let filterName = '';
-
-        if (filter) {
-            filterName = filter.name;
-        }
-
-        if (!filterName) {
-            filterName = t('unknown_filter', { filterId });
-        }
-
-        return filterName;
-    }
-
-    getResponseCell = ({ value: responses, original }) => {
-        const {
-            reason, filterId, rule, status, originalAnswer,
-        } = original;
-        const { t, filtering } = this.props;
-        const { filters, whitelistFilters } = filtering;
-
-        const isFiltered = checkFiltered(reason);
-        const isBlackList = checkBlackList(reason);
-        const isRewrite = checkRewrite(reason);
-        const isRewriteAuto = checkRewriteHosts(reason);
-        const isWhiteList = checkWhiteList(reason);
-        const isBlockedService = checkBlockedService(reason);
-        const isBlockedCnameIp = originalAnswer;
-
-        const filterKey = reason.replace(FILTERED, '');
-        const parsedFilteredReason = t('query_log_filtered', { filter: filterKey });
-        const currentService = SERVICES.find((service) => service.id === original.serviceName);
-        const serviceName = currentService && currentService.name;
-        const filterName = this.getFilterName(filters, whitelistFilters, filterId, t);
-
-        if (isBlockedCnameIp) {
-            const normalizedAnswer = this.normalizeResponse(originalAnswer);
-
-            return (
-                <div className="logs__row logs__row--column">
-                    <div className="logs__text-wrap">
-                        <span className="logs__text">
-                            <Trans>blocked_by_response</Trans>
-                        </span>
-                        {this.renderTooltip(isFiltered, rule, filterName)}
-                    </div>
-                    <div className="logs__list-wrap">
-                        {this.renderResponseList(normalizedAnswer, status)}
-                    </div>
-                </div>
-            );
-        }
-
-        return (
-            <div className="logs__row logs__row--column">
-                <div className="logs__text-wrap">
-                    {(isFiltered || isBlockedService) && !isBlackList && (
-                        <span className="logs__text" title={parsedFilteredReason}>
-                            {parsedFilteredReason}
-                        </span>
-                    )}
-                    {isBlackList && (
-                        <span className="logs__text">
-                            <Trans values={{ filter: filterName }}>
-                                query_log_filtered
-                            </Trans>
-                        </span>
-                    )}
-                    {isBlockedService
-                        ? this.renderTooltip(isFiltered, '', '', serviceName)
-                        : this.renderTooltip(isFiltered, rule, filterName)}
-                    {isRewrite && (
-                        <strong>
-                            <Trans>rewrite_applied</Trans>
-                        </strong>
-                    )}
-                    {isRewriteAuto && (
-                        <span className="logs__text">
-                            <strong>
-                                <Trans>rewrite_hosts_applied</Trans>
-                            </strong>
-                        </span>
-                    )}
-                </div>
-                <div className="logs__list-wrap">
-                    {this.renderResponseList(responses, status)}
-                    {isWhiteList && this.renderTooltip(isWhiteList, rule, filterName)}
-                </div>
-            </div>
-        );
-    };
-
-    getClientCell = (row) => {
-        const { original } = row;
-        const { t } = this.props;
-        const { reason, domain } = original;
-        const isFiltered = checkFiltered(reason);
-        const isRewrite = checkRewrite(reason);
-        const isAutoRewrite = checkRewriteHosts(reason);
-
-        if (isAutoRewrite) {
-            return (
-                <div className="logs__row logs__row--overflow logs__row--column">
-                    {formatClientCell(row, t)}
-                </div>
-            );
-        }
-
-        return (
-            <Fragment>
-                <div className="logs__row logs__row--overflow logs__row--column">
-                    {formatClientCell(row, t)}
-                </div>
-                {isRewrite ? (
-                    <div className="logs__action">
-                        <Link to="/dns_rewrites" className="btn btn-sm btn-outline-primary">
-                            <Trans>configure</Trans>
-                        </Link>
-                    </div>
-                ) : (
-                    this.renderBlockingButton(isFiltered, domain)
-                )}
-            </Fragment>
-        );
-    };
-
-    fetchData = (state) => {
-        const { pages } = state;
-        const { oldest, page } = this.props.queryLogs;
-        const isLastPage = pages && (page + 1 === pages);
-
-        if (isLastPage) {
-            this.getLogs(oldest, page);
-        }
-    };
-
-    changePage = (page) => {
-        this.props.setLogsPage(page);
-        this.props.setLogsPagination({ page, pageSize: TABLE_DEFAULT_PAGE_SIZE });
-    };
-
-    renderLogs() {
-        const { queryLogs, t } = this.props;
-        const {
-            processingGetLogs, processingGetConfig, logs, pages, page,
-        } = queryLogs;
-        const isLoading = processingGetLogs || processingGetConfig;
-
-        const columns = [
-            {
-                Header: t('time_table_header'),
-                accessor: 'time',
-                minWidth: 105,
-                Cell: this.getDateCell,
-            },
-            {
-                Header: t('domain_name_table_header'),
-                accessor: 'domain',
-                minWidth: 180,
-                Cell: this.getDomainCell,
-            },
-            {
-                Header: t('type_table_header'),
-                accessor: 'type',
-                maxWidth: 60,
-            },
-            {
-                Header: t('response_table_header'),
-                accessor: 'response',
-                minWidth: 250,
-                Cell: this.getResponseCell,
-            },
-            {
-                Header: t('client_table_header'),
-                accessor: 'client',
-                maxWidth: 240,
-                minWidth: 240,
-                Cell: this.getClientCell,
-            },
-        ];
-
-        return (
-            <ReactTable
-                manual
-                minRows={5}
-                page={page}
-                pages={pages}
-                columns={columns}
-                filterable={false}
-                sortable={false}
-                data={logs || []}
-                loading={isLoading}
-                showPagination={true}
-                showPaginationTop={true}
-                showPageJump={false}
-                showPageSizeOptions={false}
-                onFetchData={this.fetchData}
-                onPageChange={this.changePage}
-                className="logs__table"
-                defaultPageSize={TABLE_DEFAULT_PAGE_SIZE}
-                previousText={t('previous_btn')}
-                nextText={t('next_btn')}
-                loadingText={t('loading_table_status')}
-                rowsText={t('rows_table_footer_text')}
-                noDataText={t('no_logs_found')}
-                pageText={''}
-                ofText={''}
-                renderTotalPagesCount={() => false}
-                defaultFilterMethod={(filter, row) => {
-                    const id = filter.pivotId || filter.id;
-                    return row[id] !== undefined
-                        ? String(row[id]).indexOf(filter.value) !== -1
-                        : true;
-                }}
-                defaultSorted={[
-                    {
-                        id: 'time',
-                        desc: true,
-                    },
-                ]}
-                getTrProps={(_state, rowInfo) => {
-                    if (!rowInfo) {
-                        return {};
-                    }
-
-                    const { reason } = rowInfo.original;
-
-                    if (checkFiltered(reason)) {
-                        return {
-                            className: 'red',
-                        };
-                    } if (checkWhiteList(reason)) {
-                        return {
-                            className: 'green',
-                        };
-                    } if (checkRewrite(reason) || checkRewriteHosts(reason)) {
-                        return {
-                            className: 'blue',
-                        };
-                    }
-
-                    return {
-                        className: '',
-                    };
-                }}
-            />
-        );
-    }
-
->>>>>>> 6f3cd4e7
     render() {
         const {
             filtering,
