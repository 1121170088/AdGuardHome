--- conflicted
+++ resolved
@@ -17,45 +17,27 @@
     autoComplete,
     tooltip,
     meta: { touched, error },
-<<<<<<< HEAD
-}) => (
-    <Fragment>
-        <div className="input-group-search">
-            <svg className="icons icon--small icon--gray">
-                <use xlinkHref="#magnifier" />
-            </svg>
-        </div>
-=======
 }) => <Fragment>
-    <div className="logs__input-wrap">
->>>>>>> 6f3cd4e7
-        <input
-            {...input}
-            id={id}
-            placeholder={placeholder}
-            type={type}
-            className={className}
-            disabled={disabled}
-            autoComplete={autoComplete}
-<<<<<<< HEAD
-            aria-label={placeholder} />
-        <span className="logs__notice">
+    <div className="input-group-search">
+        <svg className="icons icon--small icon--gray">
+            <use xlinkHref="#magnifier" />
+        </svg>
+    </div>
+    <input
+        {...input}
+        id={id}
+        placeholder={placeholder}
+        type={type}
+        className={className}
+        disabled={disabled}
+        autoComplete={autoComplete}
+        aria-label={placeholder} />
+    <span className="logs__notice">
                 <Tooltip text={tooltip} type='tooltip-custom--logs' />
             </span>
-        {!disabled &&
-        touched &&
-        (error && <span className="form__message form__message--error">{error}</span>)}
-    </Fragment>
-);
-=======
-        />
-        <span className="logs__notice">
-                <Tooltip text={tooltip} type='tooltip-custom--logs' />
-            </span>
-        {!disabled
-        && touched
-        && (error && <span className="form__message form__message--error">{error}</span>)}
-    </div>
+    {!disabled
+    && touched
+    && (error && <span className="form__message form__message--error">{error}</span>)}
 </Fragment>;
 
 renderFilterField.propTypes = {
@@ -72,7 +54,6 @@
         error: PropTypes.object,
     }).isRequired,
 };
->>>>>>> 6f3cd4e7
 
 const Form = (props) => {
     const {
@@ -83,7 +64,6 @@
     } = props;
 
     return (
-<<<<<<< HEAD
         <form className="mw-100 d-flex flex-wrap"
               onSubmit={(e) => {
                   e.preventDefault();
@@ -105,71 +85,18 @@
                     className={`form-control custom-select custom-select__arrow--left ml-small form-control--transparent ${responseStatusClass}`}
                 >
                     <option value="">
-                        <Trans>show_all_responses</Trans>
+                        {t('show_all_responses')}
                     </option>
                     <option value={RESPONSE_FILTER.BLOCKED}>
-                        <Trans>show_blocked_responses</Trans>
+                        {t('show_blocked_responses')}
                     </option>
                     <option value={RESPONSE_FILTER.PROCESSED}>
-                        <Trans>show_processed_responses</Trans>
+                        {t('show_processed_responses')}
                     </option>
                     <option value={RESPONSE_FILTER.WHITELISTED}>
-                        <Trans>show_whitelisted_responses</Trans>
+                        {t('show_whitelisted_responses')}
                     </option>
                 </Field>
-=======
-        <form onSubmit={handleChange}>
-            <div className="row">
-                <div className="col-6 col-sm-3 my-2">
-                    <Field
-                        id="filter_domain"
-                        name="filter_domain"
-                        component={renderFilterField}
-                        type="text"
-                        className="form-control"
-                        placeholder={t('domain_name_table_header')}
-                        tooltip={t('query_log_strict_search')}
-                        onChange={handleChange}
-                    />
-                </div>
-                <div className="col-6 col-sm-3 my-2">
-                    <Field
-                        id="filter_question_type"
-                        name="filter_question_type"
-                        component={renderInputField}
-                        type="text"
-                        className="form-control"
-                        placeholder={t('type_table_header')}
-                        onChange={handleChange}
-                    />
-                </div>
-                <div className="col-6 col-sm-3 my-2">
-                    <Field
-                        name="filter_response_status"
-                        component="select"
-                        className="form-control custom-select"
-                    >
-                        <option value={RESPONSE_FILTER.ALL}>
-                            {t('show_all_filter_type')}
-                        </option>
-                        <option value={RESPONSE_FILTER.FILTERED}>
-                            {t('show_filtered_type')}
-                        </option>
-                    </Field>
-                </div>
-                <div className="col-6 col-sm-3 my-2">
-                    <Field
-                        id="filter_client"
-                        name="filter_client"
-                        component={renderFilterField}
-                        type="text"
-                        className="form-control"
-                        placeholder={t('client_table_header')}
-                        tooltip={t('query_log_strict_search')}
-                        onChange={handleChange}
-                    />
-                </div>
->>>>>>> 6f3cd4e7
             </div>
         </form>
     );
