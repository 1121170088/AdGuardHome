--- conflicted
+++ resolved
@@ -48,15 +48,9 @@
             accessor: 'url',
             minWidth: 200,
             Cell: ({ value }) => (
-<<<<<<< HEAD
                 <div className="logs__row o-hidden">
-                    {isValidAbsolutePath(value) ? value :
-                        <a
-=======
-                <div className="logs__row logs__row--overflow">
                     {isValidAbsolutePath(value) ? value
                         : <a
->>>>>>> 6f3cd4e7
                             href={value}
                             target="_blank"
                             rel="noopener noreferrer"
