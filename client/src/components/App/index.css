--- conflicted
+++ resolved
@@ -1,12 +1,9 @@
 :root {
-<<<<<<< HEAD
     --yellow-pale: rgba(247, 181, 0, 0.1);
     --green79: #67B279;
     --gray-a5: #a5a5a5;
     --gray-d8: #d8d8d8;
     --gray-f3: #F3F3F3;
-=======
->>>>>>> 6f3cd4e7
     --font-family-monospace: Monaco, Menlo, "Ubuntu Mono", Consolas, source-code-pro, monospace;
 }
 
