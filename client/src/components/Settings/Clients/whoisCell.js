--- conflicted
+++ resolved
@@ -32,17 +32,9 @@
 const whoisCell = (t) => function cell(row) {
     const { value } = row;
 
-<<<<<<< HEAD
-        return (
-            <div className="logs__row o-hidden">
-                <div className="logs__text logs__text--wrap">{getFormattedWhois(value, t)}</div>
-=======
-    return (
-            <div className="logs__row logs__row--overflow">
-                <span className="logs__text logs__text--wrap">{getFormattedWhois(value, t)}</span>
->>>>>>> 6f3cd4e7
-            </div>
-    );
+    return <div className="logs__row o-hidden">
+        <div className="logs__text logs__text--wrap">{getFormattedWhois(value, t)}</div>
+    </div>;
 };
 
 export default whoisCell;